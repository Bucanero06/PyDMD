--- conflicted
+++ resolved
@@ -16,11 +16,8 @@
     "bopdmd",
     "pidmd",
     "edmd",
-<<<<<<< HEAD
-    "varprodmd"
-=======
-    "lando",
->>>>>>> 065dccfe
+    "varprodmd",
+    "lando"
 ]
 
 
